--- conflicted
+++ resolved
@@ -34,11 +34,7 @@
         _rcParams = Config(rcParams.get('env.ForagingEnv._init_'))
         self.time_cost = _rcParams.time_cost if time_cost is None else time_cost
         self.dt = _rcParams.dt if dt is None else dt
-<<<<<<< HEAD
-
-=======
-        self.reward = _rcParams.reward if reward is None else reward
->>>>>>> 5884abbb
+
         arena = Config(arena)
         arena._target_ = 'hexarena.arena.Arena'
         self.arena: Arena = arena.instantiate()
@@ -55,27 +51,15 @@
         self.boxes: list[FoodBox] = []
         for i in range(num_boxes):
             box = Config(boxes[i])
-<<<<<<< HEAD
             if '_target_' not in box:
                 box._target_ = 'hexarena.box.FoodBox'
             box.dt = self.dt
-=======
-            box.update({
-                '_target_': 'hexarena.box.FoodBox',
-                'dt': self.dt, 'reward': self.reward,
-            })
->>>>>>> 5884abbb
             box: FoodBox = box.instantiate()
             box.pos = self.arena.boxes[i]
             self.boxes.append(box)
 
-<<<<<<< HEAD
         # environment parameter: (*monkey_param, *boxes_param)
         self._nums_params, self.param_low, self.param_high = [], [], []
-=======
-        # environment parameter is (reward, *monkey_param, *boxes_param)
-        self._nums_params, self.param_low, self.param_high = [], [0], [np.inf]
->>>>>>> 5884abbb
         for x in self._components():
             self._nums_params.append(len(x.get_param()))
             self.param_low += [*x.param_low]
